--- conflicted
+++ resolved
@@ -14,11 +14,8 @@
 from typing import Iterable, Sequence
 
 import joblib
-<<<<<<< HEAD
-=======
 import numpy as np
 from scipy import sparse
->>>>>>> d7bdde1c
 
 
 try:
@@ -28,7 +25,6 @@
     from sklearn.linear_model import LogisticRegression
     from sklearn.metrics import precision_recall_curve, roc_auc_score, roc_curve
     from sklearn.pipeline import Pipeline
-<<<<<<< HEAD
 except ModuleNotFoundError:  # pragma: no cover - optional dependency for CI environment
     TfidfVectorizer = LogisticRegression = Pipeline = None  # type: ignore
     from libs.simple_metrics import (  # type: ignore
@@ -36,7 +32,6 @@
         roc_auc_score,
         roc_curve,
     )
-=======
 except ModuleNotFoundError:  # pragma: no cover - optional dependency for legacy NB only
     class _BaseEstimatorFallback:
         pass
@@ -50,7 +45,6 @@
     TfidfVectorizer = None  # type: ignore[assignment]
     LogisticRegression = Pipeline = None  # type: ignore[assignment]
     precision_recall_curve = roc_curve = roc_auc_score = None  # type: ignore[assignment]
->>>>>>> d7bdde1c
 
 
 logger = logging.getLogger(__name__)
@@ -371,7 +365,6 @@
     return model
 
 
-<<<<<<< HEAD
 @dataclass
 class _SimpleLogisticPipeline:
     vocabulary: dict[str, int]
@@ -513,7 +506,6 @@
     if Pipeline is None or TfidfVectorizer is None or LogisticRegression is None:
         logger.info("scikit-learn not available, using simplified logistic regression")
         return _train_simple_logistic(train_set, config)
-=======
 class _CombinedFeaturesTransformer(TransformerMixin, BaseEstimator):
     """Combine TF-IDF text features with optional engineered features."""
 
@@ -579,7 +571,6 @@
         raise RuntimeError(
             "scikit-learn DictVectorizer is required when use_features is enabled."
         )
->>>>>>> d7bdde1c
 
     texts = [_prepare_text(record) for record in train_set]
     labels = [int(record.get("label", 0)) for record in train_set]
@@ -795,16 +786,13 @@
     logger.info("Selected training algorithm: %s", config.algorithm)
 
     if config.algorithm == "logreg":
-<<<<<<< HEAD
         pipeline = _train_logistic_regression(train_set, config)
-=======
         pipeline = _train_logistic_regression(
             train_set,
             config.random_state,
             use_ngrams=config.use_ngrams,
             use_features=config.use_features,
         )
->>>>>>> d7bdde1c
         model_output_path = config.output_path
         joblib.dump(pipeline, model_output_path)
         logger.info("Persisted TF-IDF + Logistic Regression pipeline to %s", model_output_path)
