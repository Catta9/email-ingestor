--- conflicted
+++ resolved
@@ -14,18 +14,15 @@
 from pathlib import Path
 from typing import Iterable, Sequence
 
-<<<<<<< HEAD
 from libs.compat import joblib
 
 try:  # pragma: no cover - optional dependency
     import numpy as np  # type: ignore
 except ModuleNotFoundError:  # pragma: no cover - executed in minimal environments
     np = None  # type: ignore[assignment]
-=======
 import joblib
 import numpy as np
 from scipy import sparse
->>>>>>> 6cb236e2
 
 
 try:
@@ -375,7 +372,6 @@
     return model
 
 
-<<<<<<< HEAD
 class _NaivePipelineAdapter:
     def __init__(self, model: dict, use_ngrams: bool, use_features: bool) -> None:
         self._model = model
@@ -391,7 +387,6 @@
 
 
 def _train_logistic_regression(train_set: list[dict[str, str]], random_state: int):
-=======
 @dataclass
 class _SimpleLogisticPipeline:
     vocabulary: dict[str, int]
@@ -590,21 +585,17 @@
     use_ngrams: bool,
     use_features: bool,
 ) -> Pipeline:
->>>>>>> 6cb236e2
     if Pipeline is None or TfidfVectorizer is None or LogisticRegression is None:
         logger.warning(
             "scikit-learn is not available; falling back to a lightweight Naive Bayes pipeline"
         )
-<<<<<<< HEAD
         fallback_config = SimpleNamespace(use_ngrams=True, use_features=True)
         model = _train_naive_bayes(train_set, fallback_config)  # type: ignore[arg-type]
         return _NaivePipelineAdapter(model, True, True)
-=======
     if use_features and DictVectorizer is None:
         raise RuntimeError(
             "scikit-learn DictVectorizer is required when use_features is enabled."
         )
->>>>>>> 6cb236e2
 
     texts = [_prepare_text(record) for record in train_set]
     labels = [int(record.get("label", 0)) for record in train_set]
@@ -781,13 +772,11 @@
 def _compute_metrics_from_scores(
     y_true: Sequence[int], y_scores: Sequence[float], threshold: float = 0.5
 ) -> tuple[dict[str, float], dict[str, list[float]], dict[str, list[float]]]:
-<<<<<<< HEAD
     y_true_list = [int(value) for value in y_true]
     y_scores_list = [float(value) for value in y_scores]
     y_pred = [1 if score >= threshold else 0 for score in y_scores_list]
 
     tp, fp, tn, fn = _confusion_matrix(y_true_list, y_pred)
-=======
     y_true_list = [int(v) for v in y_true]
     y_scores_list = [float(v) for v in y_scores]
     y_pred = [1 if score >= threshold else 0 for score in y_scores_list]
@@ -796,7 +785,6 @@
     fp = sum(1 for pred, true in zip(y_pred, y_true_list) if pred == 1 and true == 0)
     tn = sum(1 for pred, true in zip(y_pred, y_true_list) if pred == 0 and true == 0)
     fn = sum(1 for pred, true in zip(y_pred, y_true_list) if pred == 0 and true == 1)
->>>>>>> 6cb236e2
 
     total = len(y_true_list)
     accuracy = (tp + tn) / total if total else 0.0
@@ -804,7 +792,6 @@
     recall = tp / (tp + fn) if (tp + fn) else 0.0
     f1 = (2 * precision * recall / (precision + recall)) if (precision + recall) else 0.0
 
-<<<<<<< HEAD
     if roc_curve is not None and roc_auc_score is not None:
         fpr, tpr, roc_thresholds = roc_curve(y_true_list, y_scores_list)
         roc_auc = float(roc_auc_score(y_true_list, y_scores_list))
@@ -832,11 +819,9 @@
             "recall": pr_recall,
             "thresholds": pr_thresholds,
         }
-=======
     fpr, tpr, roc_thresholds = roc_curve(y_true_list, y_scores_list)
     roc_auc = roc_auc_score(y_true_list, y_scores_list)
     pr_precision, pr_recall, pr_thresholds = precision_recall_curve(y_true_list, y_scores_list)
->>>>>>> 6cb236e2
 
     metrics = {
         "accuracy": accuracy,
@@ -849,8 +834,6 @@
         "fn": fn,
         "roc_auc": roc_auc,
     }
-<<<<<<< HEAD
-=======
     roc_data = {
         "fpr": list(fpr),
         "tpr": list(tpr),
@@ -861,7 +844,6 @@
         "recall": list(pr_recall),
         "thresholds": list(pr_thresholds),
     }
->>>>>>> 6cb236e2
     return metrics, roc_data, pr_data
 
 
@@ -968,13 +950,10 @@
 
         texts_test = [_prepare_text(record) for record in test_set]
         y_true = [int(record.get("label", 0)) for record in test_set]
-<<<<<<< HEAD
         probabilities = pipeline.predict_proba(texts_test)
         y_scores = [row[1] for row in probabilities]
-=======
         proba_matrix = pipeline.predict_proba(texts_test)
         y_scores = [row[1] for row in proba_matrix]
->>>>>>> 6cb236e2
 
         metrics, roc_data, pr_data = _compute_metrics_from_scores(y_true, y_scores)
         logger.info("Evaluation metrics:\n%s", _format_metrics(metrics).strip())
