--- conflicted
+++ resolved
@@ -164,7 +164,6 @@
 ---
 
 ## Export & API
-<<<<<<< HEAD
 - **Excel**: file creato/aggiornato in `EXCEL_PATH` (default `./data/leads.xlsx`)
 - **API FastAPI**:
   - `GET /health` → stato servizio
@@ -194,21 +193,18 @@
 Esempio di schermata con lead aggiornati:
 
 ![Dashboard lead con stato, note e tag](artifacts/dashboard-leads.png)
-=======
 - **Excel**: file creato/aggiornato in `EXCEL_PATH` (default `./data/leads.xlsx`)  
 - **API FastAPI** (se abilitate nel progetto):
   - `GET /health` → stato servizio
   - `GET /contacts?limit&offset` → lista contatti (DB)
   - `GET /export/xlsx` → scarica export Excel corrente
   - `GET /metrics` → esporta metriche Prometheus
->>>>>>> 74bf794e
 
 **Avvio API:**
 ```bash
 uvicorn app.main:app --reload
 ```
 
-<<<<<<< HEAD
 ## Migrazioni database
 Il nuovo schema introduce i campi `status`, `notes` e la tabella relazionale `contact_tags`.
 
@@ -222,7 +218,6 @@
 
 ```bash
 alembic downgrade -1
-=======
 ### Osservabilità & Prometheus
 
 L'applicazione espone metriche in formato **Prometheus** all'endpoint `GET /metrics`.
@@ -258,7 +253,6 @@
         annotations:
           summary: "Errori di ingestione rilevati"
           description: "email_ingestor_errors_total ha registrato nuovi errori negli ultimi 10 minuti."
->>>>>>> 74bf794e
 ```
 
 ---
