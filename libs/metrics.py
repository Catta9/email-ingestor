"""Prometheus metrics utilities for the email ingestor."""
from __future__ import annotations

from collections import defaultdict
from typing import Dict, Tuple

<<<<<<< HEAD
from libs.compat import prometheus_client

CONTENT_TYPE_LATEST = prometheus_client.CONTENT_TYPE_LATEST
CollectorRegistry = prometheus_client.CollectorRegistry
Counter = prometheus_client.Counter
Gauge = prometheus_client.Gauge
generate_latest = prometheus_client.generate_latest
=======
try:  # pragma: no cover - exercised indirectly by tests
    from prometheus_client import (  # type: ignore
        CONTENT_TYPE_LATEST,
        CollectorRegistry,
        Counter,
        Gauge,
        generate_latest,
    )
except ModuleNotFoundError:  # pragma: no cover - dependency not installed in tests
    from libs._compat.prometheus import (  # type: ignore
        CONTENT_TYPE_LATEST,
        CollectorRegistry,
        Counter,
        Gauge,
        generate_latest,
    )
>>>>>>> 6cb236e2

_REGISTRY = CollectorRegistry(auto_describe=True)

_EMAILS_PROCESSED = Counter(
    "email_ingestor_processed_total",
    "Numero di email elaborate con successo",
    labelnames=("folder", "domain"),
    registry=_REGISTRY,
)

_LEADS_CREATED = Counter(
    "email_ingestor_leads_total",
    "Numero di lead creati dal processo di ingestione",
    labelnames=("folder", "domain"),
    registry=_REGISTRY,
)

_INGESTION_ERRORS = Counter(
    "email_ingestor_errors_total",
    "Numero di errori riscontrati durante l'ingestione",
    labelnames=("folder", "domain"),
    registry=_REGISTRY,
)

_EMAILS_DISCOVERED = Gauge(
    "email_ingestor_run_discovered_messages",
    "Numero totale di email individuate nell'ultima esecuzione",
    labelnames=("folder",),
    registry=_REGISTRY,
)


def _sanitize_folder(folder: str | None) -> str:
    return (folder or "unknown").strip() or "unknown"


def _sanitize_domain(domain: str | None) -> str:
    if not domain:
        return "unknown"
    domain = domain.strip().lower()
    return domain or "unknown"


def get_registry() -> CollectorRegistry:
    """Return the metrics registry used by the application."""

    return _REGISTRY


def record_email_processed(*, folder: str | None, domain: str | None) -> None:
    """Increment the counter of processed emails for the given labels."""

    _EMAILS_PROCESSED.labels(
        folder=_sanitize_folder(folder), domain=_sanitize_domain(domain)
    ).inc()


def record_lead_created(*, folder: str | None, domain: str | None) -> None:
    """Increment the counter of created leads for the given labels."""

    _LEADS_CREATED.labels(
        folder=_sanitize_folder(folder), domain=_sanitize_domain(domain)
    ).inc()


def record_ingestion_error(*, folder: str | None, domain: str | None) -> None:
    """Increment the counter of ingestion errors for the given labels."""

    _INGESTION_ERRORS.labels(
        folder=_sanitize_folder(folder), domain=_sanitize_domain(domain)
    ).inc()


def set_discovered_messages(*, folder: str | None, total: int) -> None:
    """Track the number of messages discovered at the beginning of a run."""

    _EMAILS_DISCOVERED.labels(folder=_sanitize_folder(folder)).set(float(total))


def metrics_snapshot(folder: str | None = None) -> Dict[str, Dict[str, float]]:
    """Return an aggregated snapshot of the key metrics.

    The snapshot structure is::

        {
            "emails_processed": {"total": 10, "by_domain": {"example.com": 5}},
            "leads_created": {"total": 2, "by_domain": {"example.com": 1}},
            "ingestion_errors": {...},
            "emails_discovered": {"total": 42},
        }
    """

    folder_label = _sanitize_folder(folder) if folder is not None else None

    def _aggregate_counter(counter: Counter) -> Tuple[float, Dict[str, float]]:
        total = 0.0
        per_domain: Dict[str, float] = defaultdict(float)
        for metric in counter.collect():
            for sample in metric.samples:
                # Ignore metadata samples automatically generated for counters
                if not sample.name.endswith("_total"):
                    continue
                labels = sample.labels or {}
                if folder_label is not None and labels.get("folder") != folder_label:
                    continue
                domain = labels.get("domain", "unknown")
                per_domain[domain] += float(sample.value)
                total += float(sample.value)
        return total, dict(per_domain)

    def _aggregate_gauge(gauge: Gauge) -> float:
        value = 0.0
        for metric in gauge.collect():
            for sample in metric.samples:
                labels = sample.labels or {}
                if folder_label is not None and labels.get("folder") != folder_label:
                    continue
                value = float(sample.value)
        return value

    processed_total, processed_by_domain = _aggregate_counter(_EMAILS_PROCESSED)
    leads_total, leads_by_domain = _aggregate_counter(_LEADS_CREATED)
    errors_total, errors_by_domain = _aggregate_counter(_INGESTION_ERRORS)
    discovered_total = _aggregate_gauge(_EMAILS_DISCOVERED)

    snapshot = {
        "emails_processed": {
            "total": processed_total,
            "by_domain": processed_by_domain,
        },
        "leads_created": {
            "total": leads_total,
            "by_domain": leads_by_domain,
        },
        "ingestion_errors": {
            "total": errors_total,
            "by_domain": errors_by_domain,
        },
        "emails_discovered": {"total": discovered_total},
    }
    return snapshot


def render_metrics() -> bytes:
    """Render the metrics registry in Prometheus exposition format."""

    return generate_latest(_REGISTRY)


def reset_metrics() -> None:
    """Clear all recorded metric series. Intended for tests."""

    _EMAILS_PROCESSED.clear()
    _LEADS_CREATED.clear()
    _INGESTION_ERRORS.clear()
    _EMAILS_DISCOVERED.clear()


__all__ = [
    "CONTENT_TYPE_LATEST",
    "metrics_snapshot",
    "record_email_processed",
    "record_ingestion_error",
    "record_lead_created",
    "render_metrics",
    "reset_metrics",
    "set_discovered_messages",
    "get_registry",
]<|MERGE_RESOLUTION|>--- conflicted
+++ resolved
@@ -4,7 +4,6 @@
 from collections import defaultdict
 from typing import Dict, Tuple
 
-<<<<<<< HEAD
 from libs.compat import prometheus_client
 
 CONTENT_TYPE_LATEST = prometheus_client.CONTENT_TYPE_LATEST
@@ -12,7 +11,6 @@
 Counter = prometheus_client.Counter
 Gauge = prometheus_client.Gauge
 generate_latest = prometheus_client.generate_latest
-=======
 try:  # pragma: no cover - exercised indirectly by tests
     from prometheus_client import (  # type: ignore
         CONTENT_TYPE_LATEST,
@@ -29,7 +27,6 @@
         Gauge,
         generate_latest,
     )
->>>>>>> 6cb236e2
 
 _REGISTRY = CollectorRegistry(auto_describe=True)
 
